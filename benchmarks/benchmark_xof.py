<<<<<<< HEAD
from timeit import timeit
from hashlib import shake_128, shake_256
from xoflib import Shake128, Shake256
=======
import random
from hashlib import shake_128
from xoflib import Shake128, Shake256, TurboShake128, TurboShake256
import time
>>>>>>> 4999083d
from Crypto.Hash.SHAKE128 import SHAKE128_XOF
from Crypto.Hash.SHAKE256 import SHAKE256_XOF
from shake_wrapper import shake_128_hashlib, shake_256_hashlib

<<<<<<< HEAD
def xor_bytes(a, b):
    return bytes(i ^ j for i, j in zip(a, b))
=======
random.seed(0)
t0 = time.time()
xof = Shake128(b"123").finalize()
for _ in range(10_000):
    n = random.randint(1, 500)
    a = xof.read(n)
print(f"10_000 calls (read(1, 500)) with xoflib: {time.time() - t0 }")
>>>>>>> 4999083d


def benchmark_xoflib_stream(shake, absorb, c, n):
    xof = shake(absorb).finalize()
    res = bytes([0] * c)
    for _ in range(n):
        chunk = xof.read(c)
        res = xor_bytes(res, chunk)
    return res

def benchmark_hashlib_one_call(shake, absorb, c, n):
    """
    Requires generating all c * n bytes in one go
    """
    xof = shake(absorb).digest(c * n)
    xof_chunks = [xof[i : i + c] for i in range(0, c * n, c)]
    assert len(xof_chunks) == n

<<<<<<< HEAD
    res = bytes([0] * c)
    for chunk in xof_chunks:
        res = xor_bytes(res, chunk)
    return res
=======
t0 = time.time()
xof = Shake128(b"123").finalize()
for _ in range(1_000_000):
    a = xof.read(1)
print(f"1_000_000 single byte reads with xoflib: {time.time() - t0 }")
>>>>>>> 4999083d

def benchmark_hashlib_stream(shake, absorb, c, n):
    """
    Requests only the bytes needed, but requires n calls to the digest
    """
    res = bytes([0] * c)
    xof = shake(absorb)
    for _ in range(n):
        chunk = xof.read(c)
        res = xor_bytes(res, chunk)
    return res

<<<<<<< HEAD
def benchmark_pycryptodome_stream(shake, absorb, c, n):
    shake.__init__()
    xof = shake.update(absorb)
    res = bytes([0] * c)
    for _ in range(n):
        chunk = xof.read(c)
        res = xor_bytes(res, chunk)
    return res
=======
t0 = time.time()
xof = Shake128(b"123").finalize()
for _ in range(1_000_000):
    a = xof.read(168)
print(f"100_000 block reads with xoflib: {time.time() - t0 }")
>>>>>>> 4999083d


# Ensure things work
a = benchmark_xoflib_stream(Shake128, b"benchmarking...", 123, 1000)
b = benchmark_hashlib_one_call(shake_128, b"benchmarking...", 123, 1000)
c = benchmark_hashlib_stream(shake_128_hashlib, b"benchmarking...", 123, 1000)
d = benchmark_pycryptodome_stream(SHAKE128_XOF(), b"benchmarking...", 123, 1000)
assert a == b == c == d

<<<<<<< HEAD

for name, shakes in [("Shake128: ", (Shake128, shake_128, shake_128_hashlib, SHAKE128_XOF())),
                     ("Shake256: ", (Shake256, shake_256, shake_256_hashlib, SHAKE256_XOF()))]:
    print("="*80)
    print(f" Benchmarking {name}")
    print("="*80)
    for (c, n, number) in [(1, 10_000, 100), (100, 10_000, 100), (1000, 1000, 100), (10_000, 1000, 10), (32, 100_000, 10)]:
        print(f"Requesting {c} bytes from XOF {n} times")
        xoflib_time = timeit(
            'benchmark_xoflib_stream(shake, b"benchmarking...", c, n)',
            globals={"shake" : shakes[0], "benchmark_xoflib_stream": benchmark_xoflib_stream, "c" : c, "n" : n},
            number = number
        )
        print(f"xoflib: {xoflib_time:.2f}s")
        
        hashlib_single_time = timeit(
            'benchmark_hashlib_one_call(shake, b"benchmarking...", c, n)',
            globals={"shake" : shakes[1], "benchmark_hashlib_one_call": benchmark_hashlib_one_call, "c" : c, "n" : n},
            number = number
        )
        print(f"hashlib (single call): {hashlib_single_time:.2f}s")

        hashlib_stream_time = timeit(
            'benchmark_hashlib_stream(shake, b"benchmarking...", c, n)',
            globals={"shake" : shakes[2], "benchmark_hashlib_stream": benchmark_hashlib_stream, "c" : c, "n" : n},
            number = number
        )
        print(f"hashlib (streaming): {hashlib_stream_time:.2f}s")

        pycryptodome_time = timeit(
            'benchmark_pycryptodome_stream(shake, b"benchmarking...", c, n)',
            globals={"shake" : shakes[3], "benchmark_pycryptodome_stream": benchmark_pycryptodome_stream, "c" : c, "n" : n},
            number = number
        )
        print(f"pycryptodome: {pycryptodome_time:.2f}s")
        print("="*80)


=======
random.seed(0)
t0 = time.time()
xof = Shake128(b"123").finalize()
for _ in range(10_000):
    n = random.randint(1, 5000)
    a = xof.read(n)
print(f"10_000 calls (read(1, 5000)) with xoflib Shake128: {time.time() - t0 }")

random.seed(0)
t0 = time.time()
xof = Shake256(b"123").finalize()
for _ in range(10_000):
    n = random.randint(1, 5000)
    a = xof.read(n)
print(f"10_000 calls (read(1, 5000)) with xoflib Shake256: {time.time() - t0 }")

random.seed(0)
t0 = time.time()
xof = TurboShake128(1, b"123").finalize()
for _ in range(10_000):
    n = random.randint(1, 5000)
    a = xof.read(n)
print(f"10_000 calls (read(1, 5000)) with xoflib TurboShake128: {time.time() - t0 }")

random.seed(0)
t0 = time.time()
xof = TurboShake256(1, b"123").finalize()
for _ in range(10_000):
    n = random.randint(1, 5000)
    a = xof.read(n)
print(f"10_000 calls (read(1, 5000)) with xoflib TurboShake256: {time.time() - t0 }")
>>>>>>> 4999083d
<|MERGE_RESOLUTION|>--- conflicted
+++ resolved
@@ -1,29 +1,13 @@
-<<<<<<< HEAD
 from timeit import timeit
 from hashlib import shake_128, shake_256
 from xoflib import Shake128, Shake256
-=======
-import random
-from hashlib import shake_128
-from xoflib import Shake128, Shake256, TurboShake128, TurboShake256
-import time
->>>>>>> 4999083d
 from Crypto.Hash.SHAKE128 import SHAKE128_XOF
 from Crypto.Hash.SHAKE256 import SHAKE256_XOF
 from shake_wrapper import shake_128_hashlib, shake_256_hashlib
 
-<<<<<<< HEAD
+
 def xor_bytes(a, b):
     return bytes(i ^ j for i, j in zip(a, b))
-=======
-random.seed(0)
-t0 = time.time()
-xof = Shake128(b"123").finalize()
-for _ in range(10_000):
-    n = random.randint(1, 500)
-    a = xof.read(n)
-print(f"10_000 calls (read(1, 500)) with xoflib: {time.time() - t0 }")
->>>>>>> 4999083d
 
 
 def benchmark_xoflib_stream(shake, absorb, c, n):
@@ -42,18 +26,10 @@
     xof_chunks = [xof[i : i + c] for i in range(0, c * n, c)]
     assert len(xof_chunks) == n
 
-<<<<<<< HEAD
     res = bytes([0] * c)
     for chunk in xof_chunks:
         res = xor_bytes(res, chunk)
     return res
-=======
-t0 = time.time()
-xof = Shake128(b"123").finalize()
-for _ in range(1_000_000):
-    a = xof.read(1)
-print(f"1_000_000 single byte reads with xoflib: {time.time() - t0 }")
->>>>>>> 4999083d
 
 def benchmark_hashlib_stream(shake, absorb, c, n):
     """
@@ -66,7 +42,6 @@
         res = xor_bytes(res, chunk)
     return res
 
-<<<<<<< HEAD
 def benchmark_pycryptodome_stream(shake, absorb, c, n):
     shake.__init__()
     xof = shake.update(absorb)
@@ -75,13 +50,6 @@
         chunk = xof.read(c)
         res = xor_bytes(res, chunk)
     return res
-=======
-t0 = time.time()
-xof = Shake128(b"123").finalize()
-for _ in range(1_000_000):
-    a = xof.read(168)
-print(f"100_000 block reads with xoflib: {time.time() - t0 }")
->>>>>>> 4999083d
 
 
 # Ensure things work
@@ -91,7 +59,6 @@
 d = benchmark_pycryptodome_stream(SHAKE128_XOF(), b"benchmarking...", 123, 1000)
 assert a == b == c == d
 
-<<<<<<< HEAD
 
 for name, shakes in [("Shake128: ", (Shake128, shake_128, shake_128_hashlib, SHAKE128_XOF())),
                      ("Shake256: ", (Shake256, shake_256, shake_256_hashlib, SHAKE256_XOF()))]:
@@ -127,39 +94,4 @@
             number = number
         )
         print(f"pycryptodome: {pycryptodome_time:.2f}s")
-        print("="*80)
-
-
-=======
-random.seed(0)
-t0 = time.time()
-xof = Shake128(b"123").finalize()
-for _ in range(10_000):
-    n = random.randint(1, 5000)
-    a = xof.read(n)
-print(f"10_000 calls (read(1, 5000)) with xoflib Shake128: {time.time() - t0 }")
-
-random.seed(0)
-t0 = time.time()
-xof = Shake256(b"123").finalize()
-for _ in range(10_000):
-    n = random.randint(1, 5000)
-    a = xof.read(n)
-print(f"10_000 calls (read(1, 5000)) with xoflib Shake256: {time.time() - t0 }")
-
-random.seed(0)
-t0 = time.time()
-xof = TurboShake128(1, b"123").finalize()
-for _ in range(10_000):
-    n = random.randint(1, 5000)
-    a = xof.read(n)
-print(f"10_000 calls (read(1, 5000)) with xoflib TurboShake128: {time.time() - t0 }")
-
-random.seed(0)
-t0 = time.time()
-xof = TurboShake256(1, b"123").finalize()
-for _ in range(10_000):
-    n = random.randint(1, 5000)
-    a = xof.read(n)
-print(f"10_000 calls (read(1, 5000)) with xoflib TurboShake256: {time.time() - t0 }")
->>>>>>> 4999083d
+        print("="*80)